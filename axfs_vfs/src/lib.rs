//! Virtual filesystem interfaces used by [ArceOS](https://github.com/arceos-org/arceos).
//!
//! A filesystem is a set of files and directories (symbol links are not
//! supported currently), collectively referred to as **nodes**, which are
//! conceptually similar to [inodes] in Linux. A file system needs to implement
//! the [`VfsOps`] trait, its files and directories need to implement the
//! [`VfsNodeOps`] trait.
//!
//! The [`VfsOps`] trait provides the following operations on a filesystem:
//!
//! - [`mount()`](VfsOps::mount): Do something when the filesystem is mounted.
//! - [`umount()`](VfsOps::umount): Do something when the filesystem is unmounted.
//! - [`format()`](VfsOps::format): Format the filesystem.
//! - [`statfs()`](VfsOps::statfs): Get the attributes of the filesystem.
//! - [`root_dir()`](VfsOps::root_dir): Get root directory of the filesystem.
//!
//! The [`VfsNodeOps`] trait provides the following operations on a file or a
//! directory:
//!
//! | Operation | Description | file/directory |
//! | --- | --- | --- |
//! | [`open()`](VfsNodeOps::open) | Do something when the node is opened | both |
//! | [`release()`](VfsNodeOps::release) | Do something when the node is closed | both |
//! | [`get_attr()`](VfsNodeOps::get_attr) | Get the attributes of the node | both |
//! | [`read_at()`](VfsNodeOps::read_at) | Read data from the file | file |
//! | [`write_at()`](VfsNodeOps::write_at) | Write data to the file | file |
//! | [`fsync()`](VfsNodeOps::fsync) | Synchronize the file data to disk | file |
//! | [`truncate()`](VfsNodeOps::truncate) | Truncate the file | file |
//! | [`parent()`](VfsNodeOps::parent) | Get the parent directory | directory |
//! | [`lookup()`](VfsNodeOps::lookup) | Lookup the node with the given path | directory |
//! | [`create()`](VfsNodeOps::create) | Create a new node with the given path | directory |
//! | [`remove()`](VfsNodeOps::remove) | Remove the node with the given path | directory |
//! | [`read_dir()`](VfsNodeOps::read_dir) | Read directory entries | directory |
//!
//! [inodes]: https://en.wikipedia.org/wiki/Inode

#![no_std]

extern crate alloc;

mod macros;
pub mod structs;

pub mod path;
pub use self::structs::{FileSystemInfo, VfsDirEntry, VfsNodeAttr, VfsNodePerm, VfsNodeType};
pub use crate::structs::VfsNodeAttrX;
use alloc::sync::Arc;
use alloc::vec::Vec;
use axerrno::{ax_err, AxError, AxResult};
<<<<<<< HEAD
use log::debug;
pub use crate::structs::VfsNodeAttrX;
pub use self::structs::{FileSystemInfo, VfsDirEntry, VfsNodeAttr, VfsNodePerm, VfsNodeType};
=======
use core::ffi::{c_char, c_int, c_uint, c_void};
>>>>>>> a326aa1b

/// A wrapper of [`Arc<dyn VfsNodeOps>`].
pub type VfsNodeRef = Arc<dyn VfsNodeOps>;

/// Alias of [`AxError`].
pub type VfsError = AxError;

/// Alias of [`AxResult`].
pub type VfsResult<T = ()> = AxResult<T>;

/// Filesystem operations.
pub trait VfsOps: Send + Sync {
    /// Do something when the filesystem is mounted.
    fn mount(&self, _path: &str, _mount_point: VfsNodeRef) -> VfsResult {
        Ok(())
    }

    /// Do something when the filesystem is unmounted.
    fn umount(&self) -> VfsResult {
        Ok(())
    }

    /// Format the filesystem.
    fn format(&self) -> VfsResult {
        ax_err!(Unsupported)
    }

    /// Get the attributes of the filesystem.
    // fn statfs(&self, _path: *const c_char) -> VfsResult<FileSystemInfo> {
    //     ax_err!(Unsupported)
    // }
    fn statfs(&self, _path: *const c_char, fs_info: *mut FileSystemInfo) -> VfsResult<usize> {
        ax_err!(Unsupported)
    }
    /// Get the root directory of the filesystem.
    fn root_dir(&self) -> VfsNodeRef;
}

/// Node (file/directory) operations.
pub trait VfsNodeOps: Send + Sync {
    /// Do something when the node is opened.
    fn open(&self) -> VfsResult {
        Ok(())
    }

    /// Do something when the node is closed.
    fn release(&self) -> VfsResult {
        Ok(())
    }

    /// Get the attributes of the node.
    fn get_attr(&self) -> VfsResult<VfsNodeAttr> {
        ax_err!(Unsupported)
    }
    ///Get the statx of VfsNode
    fn get_attr_x(&self) -> VfsResult<VfsNodeAttrX> {
        ax_err!(Unsupported)
    }
    ///Set the attributes of the node
    fn set_atime(&self, atime: u32, atime_n: u32) -> VfsResult<usize> {
        ax_err!(Unsupported)
    }
    fn set_mtime(&self, mtime: u32, mtime_n: u32) -> VfsResult<usize> {
        ax_err!(Unsupported)
    }
    fn get_xattr(
        &self,
        name: *const c_char,
        name_len: usize,
        buf: *mut c_void,
        buf_size: usize,
        data_size: *mut usize,
    ) -> VfsResult<usize> {
        ax_err!(Unsupported)
    }
    fn set_xattr(
        &self,
        name: *const c_char,
        name_len: usize,
        data: *mut c_void,
        data_size: usize,
    ) -> VfsResult<usize> {
        ax_err!(Unsupported)
    }
    fn list_xattr(&self, list: *mut c_char, size: usize, ret_size: *mut usize) -> VfsResult<usize> {
        ax_err!(Unsupported)
    }
    fn remove_xattr(&self, name: *const c_char, name_len: usize) -> VfsResult<usize> {
        ax_err!(Unsupported)
    }

    // file operations:

    /// Read data from the file at the given offset.
    fn read_at(&self, _offset: u64, _buf: &mut [u8]) -> VfsResult<usize> {
        ax_err!(InvalidInput)
    }

    /// Write data to the file at the given offset.
    fn write_at(&self, _offset: u64, _buf: &[u8]) -> VfsResult<usize> {
        ax_err!(InvalidInput)
    }

    /// Flush the file, synchronize the data to disk.
    fn fsync(&self) -> VfsResult {
        ax_err!(InvalidInput)
    }

    /// Truncate the file to the given size.
    fn truncate(&self, _size: u64) -> VfsResult {
        ax_err!(InvalidInput)
    }

    // directory operations:

    /// Get the parent directory of this directory.
    ///
    /// Return `None` if the node is a file.
    fn parent(&self) -> Option<VfsNodeRef> {
        None
    }

    /// Lookup the node with given `path` in the directory.
    ///
    /// Return the node if found.
    fn lookup(self: Arc<Self>, _path: &str) -> VfsResult<VfsNodeRef> {
        ax_err!(Unsupported)
    }

    /// Create a new node with the given `path` in the directory
    ///
    /// Return [`Ok(())`](Ok) if it already exists.
    fn create(&self, _path: &str, _ty: VfsNodeType) -> VfsResult {
        ax_err!(Unsupported)
    }

    /// Make a link of the `src_path` and the `dst_path`
    fn link(&self, _src_path: &str, _dst_path: &str) -> VfsResult {
        ax_err!(Unsupported)
    }

    /// Remove the node with the given `path` in the directory.
    fn remove(&self, _path: &str) -> VfsResult {
        ax_err!(Unsupported)
    }

    /// Read directory entries into `dirents`, starting from `start_idx`.
    fn read_dir(&self, _start_idx: usize, _dirents: &mut [VfsDirEntry]) -> VfsResult<usize> {
        ax_err!(Unsupported)
    }

    /// Renames or moves existing file or directory.
    fn rename(&self, _src_path: &str, _dst_path: &str) -> VfsResult {
        ax_err!(Unsupported)
    }

    /// Convert `&self` to [`&dyn Any`][1] that can use
    /// [`Any::downcast_ref`][2].
    ///
    /// [1]: core::any::Any
    /// [2]: core::any::Any#method.downcast_ref
    fn as_any(&self) -> &dyn core::any::Any {
        unimplemented!()
    }
    fn link(&self, src_path: &str, dst_path: &str) -> VfsResult{
        ax_err!(Unsupported)
    }
    fn read_link(&self, buf: *mut c_char, bufsize: usize) -> VfsResult<usize> {
        debug!("read_link not implemented for this VfsNodeOps");
        Err(AxError::InvalidInput)
    }
}

#[doc(hidden)]
pub mod __priv {
    pub use alloc::sync::Arc;
    pub use axerrno::ax_err;
}<|MERGE_RESOLUTION|>--- conflicted
+++ resolved
@@ -42,18 +42,13 @@
 pub mod structs;
 
 pub mod path;
-pub use self::structs::{FileSystemInfo, VfsDirEntry, VfsNodeAttr, VfsNodePerm, VfsNodeType};
-pub use crate::structs::VfsNodeAttrX;
+use core::ffi::{c_char, c_int, c_uint, c_void};
 use alloc::sync::Arc;
 use alloc::vec::Vec;
 use axerrno::{ax_err, AxError, AxResult};
-<<<<<<< HEAD
 use log::debug;
 pub use crate::structs::VfsNodeAttrX;
 pub use self::structs::{FileSystemInfo, VfsDirEntry, VfsNodeAttr, VfsNodePerm, VfsNodeType};
-=======
-use core::ffi::{c_char, c_int, c_uint, c_void};
->>>>>>> a326aa1b
 
 /// A wrapper of [`Arc<dyn VfsNodeOps>`].
 pub type VfsNodeRef = Arc<dyn VfsNodeOps>;
